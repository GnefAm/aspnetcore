﻿<Project>
  <Import Project="eng\Common.props" />

  <PropertyGroup>
    <!-- $(RepoRoot) is normally set globally and Arcade overrides it to ensure a trailing slash. -->
    <RepoRoot Condition=" '$(RepoRoot)' == '' OR !HasTrailingSlash('$(RepoRoot)') ">$(MSBuildThisFileDirectory)</RepoRoot>

    <RepositoryUrl>https://github.com/dotnet/aspnetcore</RepositoryUrl>
    <RepositoryType>git</RepositoryType>
  </PropertyGroup>

  <PropertyGroup>
    <EnableNETAnalyzers>true</EnableNETAnalyzers>
    <AnalysisLevel>latest</AnalysisLevel>
    <AnalysisMode>Default</AnalysisMode>
  </PropertyGroup>

  <!-- Defines project type conventions. -->
  <PropertyGroup>
    <RepoRelativeProjectDir>$([MSBuild]::MakeRelative($(RepoRoot), $(MSBuildProjectDirectory)))</RepoRelativeProjectDir>

    <IsBenchmarkProject Condition=" $(MSBuildProjectName.EndsWith('.Performance')) OR
        $(RepoRelativeProjectDir.Contains('perf')) OR
        $(RepoRelativeProjectDir.Contains('benchmarkapps')) ">true</IsBenchmarkProject>
    <IsMicrobenchmarksProject Condition=" $(MSBuildProjectName.EndsWith('.Microbenchmarks')) ">true</IsMicrobenchmarksProject>
    <IsSpecificationTestProject Condition="$(MSBuildProjectName.EndsWith('.Specification.Tests'))">true</IsSpecificationTestProject>
    <IsUnitTestProject Condition=" '$(IsUnitTestProject)' == '' AND
        '$(IsSpecificationTestProject)' != 'true' AND
        ( $(MSBuildProjectName.EndsWith('Tests')) OR
          $(MSBuildProjectName.EndsWith('.Test')) OR
          $(MSBuildProjectName.EndsWith('.FunctionalTest')) ) ">true</IsUnitTestProject>
    <IsUnitTestProject Condition=" '$(IsUnitTestProject)' == '' ">false</IsUnitTestProject>
    <IsTestAssetProject Condition=" $(RepoRelativeProjectDir.Contains('testassets')) OR $(MSBuildProjectName.Contains('TestCommon'))">true</IsTestAssetProject>
    <IsProjectTemplateProject Condition=" ($(RepoRelativeProjectDir.Contains('ProjectTemplates')) OR $(MSBuildProjectName.Contains('ProjectTemplates')) ) AND
        '$(IsUnitTestProject)' != 'true' AND
        '$(IsTestAssetProject)' != 'true' ">true</IsProjectTemplateProject>
    <IsSampleProject Condition=" $(RepoRelativeProjectDir.ToUpperInvariant().Contains('SAMPLE')) ">true</IsSampleProject>
    <IsAnalyzersProject Condition="$(MSBuildProjectName.EndsWith('.Analyzers'))">true</IsAnalyzersProject>
    <IsShipping Condition=" '$(IsSampleProject)' == 'true' OR
        '$(IsTestAssetProject)' == 'true' OR
        '$(IsBenchmarkProject)' == 'true' OR
        $(IsUnitTestProject) ">false</IsShipping>

    <!--
      Following logic mimics core-setup approach as well as
      https://github.com/dotnet/arcade/blob/694d59f090b743f894779d04a7ffe11cbaf352e7/src/Microsoft.DotNet.Arcade.Sdk/tools/Publish.proj#L30-L31
      $(DotNetFinalVersionKind) is set globally when doing final aka stable builds. Arcade infrastructure should pick
      up $(IsStableBuild) automatically; property is also used to control prerelease branding.
    -->
    <IsStableBuild>false</IsStableBuild>
    <IsStableBuild Condition=" '$(DotNetFinalVersionKind)' == 'release' ">true</IsStableBuild>
  </PropertyGroup>

  <!-- Disable logging of some task parameters or metadata to reduce binlog size.
       Reenable logging of any particular item by changing the value of the property below to 'false'
       The format is as follows:
       DisableLogTaskParameter_[task name]_[parameter name] - Disable logging of a particular parameter
       DisableLogTaskParameterItemMetadata_[task name]_[parameter name] - Disable logging of item metadata of the parameter
  -->
  <PropertyGroup>
    <TrimTaskParameters Condition=" '$(TrimTaskParameters)' == '' ">true</TrimTaskParameters>
    <!-- ItemsToHash is used for incremental building and hashes input properties to a file
         This is not generally useful for day-to-day build debugging. -->
    <DisableLogTaskParameter_Hash_ItemsToHash>$(TrimTaskParameters)</DisableLogTaskParameter_Hash_ItemsToHash>

    <!-- JoinItems takes input ItemGroups. The output ItemGroup is logged. -->
    <DisableLogTaskParameter_JoinItems_Right>$(TrimTaskParameters)</DisableLogTaskParameter_JoinItems_Right>
    <DisableLogTaskParameter_JoinItems_Left>$(TrimTaskParameters)</DisableLogTaskParameter_JoinItems_Left>

    <!-- ConvertToAbsolutePaths - The output parameter (AbsolutePaths) is interesting
         while the input Path is not generally useful. The output itemgroup's metadata
         is not altered by the task. -->
    <DisableLogTaskParameter_ConvertToAbsolutePath_Paths>$(TrimTaskParameters)</DisableLogTaskParameter_ConvertToAbsolutePath_Paths>
    <DisableLogTaskParameterItemMetadata_ConvertToAbsolutePath_Paths>$(TrimTaskParameters)</DisableLogTaskParameterItemMetadata_ConvertToAbsolutePath_Paths>

    <!-- The standard msbuild Copy task does not use Metadata and thus the input/outputs
         item metadata is not relevant -->
     <DisableLogTaskParameterItemMetadata_Copy_SourceFiles>$(TrimTaskParameters)</DisableLogTaskParameterItemMetadata_Copy_SourceFiles>
     <DisableLogTaskParameterItemMetadata_Copy_DestinationFiles>$(TrimTaskParameters)</DisableLogTaskParameterItemMetadata_Copy_DestinationFiles>

     <!-- Reference metadata for GenerateDepsFile, Csc, RAR, etc. are sometimes useful, but extraordinarily large
          when building against a shared framework where the number of input assemblies is very large.
          Avoid logging these by default. -->
     <DisableLogTaskParameterItemMetadata_GenerateDepsFile_ReferenceAssemblies>$(TrimTaskParameters)</DisableLogTaskParameterItemMetadata_GenerateDepsFile_ReferenceAssemblies>
     <DisableLogTaskParameterItemMetadata_GenerateDepsFile_ReferencePaths>$(TrimTaskParameters)</DisableLogTaskParameterItemMetadata_GenerateDepsFile_ReferencePaths>
     <DisableLogTaskParameterItemMetadata_ResolveAssemblyReference_Assemblies>$(TrimTaskParameters)</DisableLogTaskParameterItemMetadata_ResolveAssemblyReference_Assemblies>
     <DisableLogTaskParameterItemMetadata_Csc_References>$(TrimTaskParameters)</DisableLogTaskParameterItemMetadata_Csc_References>
  </PropertyGroup>

  <Import Project="eng\QuarantinedTests.BeforeArcade.props" />
  <Import Project="Sdk.props" Sdk="Microsoft.DotNet.Arcade.Sdk" />
  <Import Project="eng\QuarantinedTests.AfterArcade.props" />

  <PropertyGroup>
    <Product>Microsoft ASP.NET Core</Product>
    <StrongNameKeyId>MicrosoftAspNetCore</StrongNameKeyId>

    <!-- The SPDX name for the source license. See https://spdx.org/licenses/. -->
    <PackageLicenseExpression>MIT</PackageLicenseExpression>

    <!-- Contact email address for NuGet packages and Linux installers. -->
    <MaintainerEmail>nugetaspnet@microsoft.com</MaintainerEmail>

    <PackageProjectUrl>https://asp.net</PackageProjectUrl>
    <NuspecBasePath>$(MSBuildProjectDirectory)</NuspecBasePath>

    <IncludeSymbols>true</IncludeSymbols>
    <DefaultNetFxTargetFramework>net462</DefaultNetFxTargetFramework>
  </PropertyGroup>

  <!-- Warnings and errors -->
  <PropertyGroup>
    <!-- Ensure API docs are available. -->
    <NoWarn>$(NoWarn.Replace('1591', ''))</NoWarn>
    <NoWarn Condition=" '$(BuildingInsideVisualStudio)' == 'true' ">$(NoWarn);0105</NoWarn>

    <!-- For local builds, don't make missing XML docs a fatal build error, but still surface so we have visibility into undocumented APIs. -->
    <WarningsNotAsErrors Condition=" '$(ContinuousIntegrationBuild)' != 'true' ">$(WarningsNotAsErrors);CS1591</WarningsNotAsErrors>

    <!-- xUnit1004 = warns about skipped tests. Make this a non-fatal build warning. -->
    <WarningsNotAsErrors>$(WarningsNotAsErrors);xUnit1004</WarningsNotAsErrors>
<<<<<<< HEAD
    
=======

>>>>>>> cc39b008
    <!-- don't warn about unnecessary trim warning suppressions. can be removed with preview 6. -->
    <NoWarn>$(NoWarn);IL2121</NoWarn>
  </PropertyGroup>

  <!-- Source code settings -->
  <PropertyGroup>
    <SharedSourceRoot>$(MSBuildThisFileDirectory)src\Shared\</SharedSourceRoot>
    <GoogleTestSubmoduleRoot>$(RepoRoot)src\submodules\googletest\</GoogleTestSubmoduleRoot>

    <!-- Embed source files that are not tracked by the source control manager in the PDB. -->
    <EmbedUntrackedSources>true</EmbedUntrackedSources>
  </PropertyGroup>

  <PropertyGroup>
    <SharedFxName>Microsoft.AspNetCore.App</SharedFxName>
    <SharedFxDescription>Shared Framework for hosting of Microsoft ASP.NET Core applications. It is open source, cross-platform and is supported by Microsoft. We hope you enjoy using it! If you do, please consider joining the active community of developers that are contributing to the project on GitHub ($(RepositoryUrl)). We happily accept issues and PRs.</SharedFxDescription>

    <NETCoreAppFrameworkIdentifier>.NETCoreApp</NETCoreAppFrameworkIdentifier>
    <NETCoreAppFramework>netcoreapp$(AspNetCoreMajorMinorVersion)</NETCoreAppFramework>
    <AspNetCoreAppFrameworkBrandName>ASP.NET Core $(AspNetCoreMajorMinorVersion)</AspNetCoreAppFrameworkBrandName>

    <TargetingPackName>Microsoft.AspNetCore.App.Ref</TargetingPackName>
    <RuntimeInstallerBaseName>aspnetcore-runtime</RuntimeInstallerBaseName>
    <TargetingPackInstallerBaseName>aspnetcore-targeting-pack</TargetingPackInstallerBaseName>

    <!--
      Archives and installers using this prefix are intended for internal use only.
      For example, this .zip is used to handoff bits to partner teams who then incorporate our shared frameworks
      into their own installers.
    -->
    <InternalInstallerBaseName>$(RuntimeInstallerBaseName)-internal</InternalInstallerBaseName>
  </PropertyGroup>

  <!-- Compilation options which apply to all languages. Language-specific options should be set in eng/targets/$(lang).Common.props -->
  <PropertyGroup>
    <BuildArchitecture>$([System.Runtime.InteropServices.RuntimeInformation]::ProcessArchitecture.ToString().ToLowerInvariant())</BuildArchitecture>

    <!-- This defines the list of RIDs supported by the ASP.NET Core shared framework. -->
    <SupportedRuntimeIdentifiers>
      win-x64;
      win-x86;
      win-arm;
      win-arm64;
      osx-x64;
      osx-arm64;
      linux-musl-x64;
      linux-musl-arm;
      linux-musl-arm64;
      linux-x64;
      linux-arm;
      linux-arm64;
      freebsd-x64
    </SupportedRuntimeIdentifiers>

    <!-- Playwright provides binaries for Windows (x86 and x64), macOS (x64) and Linux (x64, non musl). We can't use it on other architectures. -->
    <IsPlaywrightAvailable Condition="'$(TargetOsName)' == 'linux-musl' OR ('$(TargetArchitecture)' != 'x86' AND '$(TargetArchitecture)' != 'x64')">false</IsPlaywrightAvailable>
    <IsPlaywrightAvailable Condition="'$(IsPlaywrightAvailable)' == ''">true</IsPlaywrightAvailable>

    <!-- Make error messages clickable in VS Code's console -->
    <GenerateFullPaths Condition="'$(VSCODE_CWD)' != '' OR '$(TERM_PROGRAM)' == 'vscode'">true</GenerateFullPaths>

    <!-- Fixes a common error in targets implementing a NoBuild mode. -->
    <BuildProjectReferences Condition=" '$(NoBuild)' == 'true' ">false</BuildProjectReferences>
  </PropertyGroup>

  <!-- Artifacts layout. Keep these values consistent with items defined in eng/Publishing.props. -->
  <PropertyGroup>
    <InstallersOutputPath>$(ArtifactsDir)installers\$(Configuration)\</InstallersOutputPath>
    <SymbolsOutputPath>$(ArtifactsDir)symbols\$(Configuration)\</SymbolsOutputPath>
  </PropertyGroup>

  <!-- Ensure these output paths exist. -->
  <ItemGroup>
    <CreateDirectory Include="$(InstallersOutputPath)" />
    <CreateDirectory Include="$(VisualStudioSetupOutputPath)" />
  </ItemGroup>

  <!-- The location of the local installation of the .NET Core shared framework. -->
  <PropertyGroup>
    <LocalDotNetRoot>$(RepoRoot).dotnet\</LocalDotNetRoot>
    <!--
      Override the SDK default and point to local .dotnet folder. This is done to work around
      limitations in the way the .NET SDK finds shared frameworks and targeting packs. It allows
      tests to use the shared frameworks and targeting packs that were just built.

      However, source-build needs this to not happen while building projects that rely on the
      AppHost framework pack. Source-build installs an SDK in a custom location outside this
      repository, and setting NetCoreTargetingPackRoot to a different location causes source-build
      to restore the AppHost pack as a prebuilt rather than using the one that's present in the SDK.
      Source-build doesn't run tests, so the property is simply conditioned out.
    -->
    <NetCoreTargetingPackRoot Condition="'$(DotNetBuildFromSource)' != 'true'">$(LocalDotNetRoot)packs\</NetCoreTargetingPackRoot>
  </PropertyGroup>

  <Import Project="eng\tools\RepoTasks\RepoTasks.tasks" Condition="'$(MSBuildProjectName)' != 'RepoTasks' AND '$(DesignTimeBuild)' != 'true'" />

  <PropertyGroup>
    <!--
      Disable deterministic source paths in test assets and samples.
      In order for the debugger to find source files when debugging a locally built binary the PDB must contain original, unmapped local paths
    -->
    <DeterministicSourcePaths Condition="'$(IsSampleProject)' == 'true' OR '$(IsTestAssetProject)' == 'true'">false</DeterministicSourcePaths>
    <!-- Projects which reference Microsoft.AspNetCore.Mvc.Testing should import this targets file to ensure dependency .deps.json files are copied into test output. -->
    <MvcTestingTargets>$(MSBuildThisFileDirectory)src\Mvc\Mvc.Testing\src\Microsoft.AspNetCore.Mvc.Testing.targets</MvcTestingTargets>
    <_MvcTestingTasksAssembly>$(ArtifactsBinDir)\Microsoft.AspNetCore.Mvc.Testing.Tasks\$(Configuration)\netstandard2.0\Microsoft.AspNetCore.Mvc.Testing.Tasks.dll</_MvcTestingTasksAssembly>
    <!-- IIS native projects can only be built on Windows for x86/x64/ARM64. -->
    <UseIisNativeAssets Condition=" '$(TargetOsName)' == 'win' AND ('$(TargetArchitecture)' == 'x86' OR '$(TargetArchitecture)' == 'x64' OR '$(TargetArchitecture)' == 'ARM64') ">true</UseIisNativeAssets>
    <!-- This property is shared by several projects to layout the AspNetCore.App targeting pack for installers -->
    <TargetingPackLayoutRoot>$(ArtifactsObjDir)TargetingPack.Layout\$(Configuration)\</TargetingPackLayoutRoot>
    <!-- This property is shared by several projects to layout the AspNetCore.App shared framework for installers -->
    <SharedFrameworkLayoutRoot>$(ArtifactsObjDir)SharedFx.Layout\$(Configuration)\$(TargetRuntimeIdentifier)\</SharedFrameworkLayoutRoot>
    <!-- This property points to a folder which includes both Microsoft.NETCore.App and AspNetCore.App. -->
    <RedistSharedFrameworkLayoutRoot>$(ArtifactsObjDir)RedistSharedFx.Layout\$(Configuration)\$(TargetRuntimeIdentifier)\</RedistSharedFrameworkLayoutRoot>

    <ArchiveExtension>.tar.gz</ArchiveExtension>
    <ArchiveExtension Condition="'$(TargetOsName)' == 'win'">.zip</ArchiveExtension>
  </PropertyGroup>

  <Import Project="eng\Workarounds.props" />
  <Import Project="artifacts\bin\GenerateFiles\Directory.Build.props" Condition=" '$(MSBuildProjectName)' != 'GenerateFiles' " />
  <Import Project="eng\Dependencies.props" />
  <Import Project="eng\ProjectReferences.props" />
  <Import Project="eng\RequiresDelayedBuildProjects.props" />
  <Import Project="eng\SharedFramework.Local.props" />
  <Import Project="eng\SharedFramework.External.props" />
  <Import Project="eng\targets\Cpp.Common.props"  Condition="'$(MSBuildProjectExtension)' == '.vcxproj'" />
  <Import Project="eng\targets\CSharp.Common.props"  Condition="'$(MSBuildProjectExtension)' == '.csproj'" />
  <Import Project="eng\targets\Wix.Common.props"  Condition="'$(MSBuildProjectExtension)' == '.wixproj'" />
  <Import Project="eng\targets\Npm.Common.props"  Condition="'$(MSBuildProjectExtension)' == '.npmproj'" />
  <Import Project="eng\targets\Java.Common.props"  Condition="'$(MSBuildProjectExtension)' == '.javaproj'" />
  <Import Project="eng\targets\Helix.props" Condition=" $(IsTestProject) " />
  <Import Project="eng\targets\FunctionalTestWithAssets.props" Condition=" $(IsTestProject) " />
</Project><|MERGE_RESOLUTION|>--- conflicted
+++ resolved
@@ -119,11 +119,7 @@
 
     <!-- xUnit1004 = warns about skipped tests. Make this a non-fatal build warning. -->
     <WarningsNotAsErrors>$(WarningsNotAsErrors);xUnit1004</WarningsNotAsErrors>
-<<<<<<< HEAD
-    
-=======
-
->>>>>>> cc39b008
+
     <!-- don't warn about unnecessary trim warning suppressions. can be removed with preview 6. -->
     <NoWarn>$(NoWarn);IL2121</NoWarn>
   </PropertyGroup>
