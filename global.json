{
  "sdk": {
<<<<<<< HEAD
    "version": "7.0.100-rtm.22478.12"
  },
  "tools": {
    "dotnet": "7.0.100-rtm.22478.12",
=======
    "version": "8.0.100-alpha.1.22478.15"
  },
  "tools": {
    "dotnet": "8.0.100-alpha.1.22478.15",
>>>>>>> c2e64fb9
    "runtimes": {
      "dotnet/x86": [
        "$(MicrosoftNETCoreBrowserDebugHostTransportVersion)"
      ],
      "dotnet": [
        "$(MicrosoftNETCoreBrowserDebugHostTransportVersion)"
      ]
    },
    "Git": "2.22.0",
    "jdk": "11.0.3",
    "vs": {
      "version": "17.2",
      "components": [
        "Microsoft.VisualStudio.Component.VC.ATL",
        "Microsoft.VisualStudio.Component.VC.ATL.ARM64",
        "Microsoft.VisualStudio.Component.VC.Tools.ARM64",
        "Microsoft.VisualStudio.Component.VC.Tools.x86.x64"
      ]
    },
    "xcopy-msbuild": "17.1.0"
  },
  "msbuild-sdks": {
    "Yarn.MSBuild": "1.22.10",
    "Microsoft.DotNet.Arcade.Sdk": "8.0.0-beta.22473.1",
    "Microsoft.DotNet.Helix.Sdk": "8.0.0-beta.22473.1"
  }
}<|MERGE_RESOLUTION|>--- conflicted
+++ resolved
@@ -1,16 +1,9 @@
 {
   "sdk": {
-<<<<<<< HEAD
-    "version": "7.0.100-rtm.22478.12"
-  },
-  "tools": {
-    "dotnet": "7.0.100-rtm.22478.12",
-=======
     "version": "8.0.100-alpha.1.22478.15"
   },
   "tools": {
     "dotnet": "8.0.100-alpha.1.22478.15",
->>>>>>> c2e64fb9
     "runtimes": {
       "dotnet/x86": [
         "$(MicrosoftNETCoreBrowserDebugHostTransportVersion)"
