--- conflicted
+++ resolved
@@ -1,13 +1,10 @@
 {
     "version": "1.0.0-*",
-<<<<<<< HEAD
+    "description": "ASP.NET 5 logic to protect and unprotect data, similar to DPAPI.",
     "dependencies": {
         "Microsoft.Framework.DependencyInjection": "1.0.0-*",
         "Microsoft.Framework.OptionsModel": "1.0.0-*"
     },
-=======
-    "description": "ASP.NET 5 logic to protect and unprotect data, similar to DPAPI.",
->>>>>>> 1768bfd2
     "frameworks": {
         "net451": {
             "frameworkAssemblies": { 
