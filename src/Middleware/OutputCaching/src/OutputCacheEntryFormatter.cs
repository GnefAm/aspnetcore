// Licensed to the .NET Foundation under one or more agreements.
// The .NET Foundation licenses this file to you under the MIT license.

using System.Buffers;
<<<<<<< HEAD
using System.Collections.Frozen;
using System.Diagnostics;
=======
>>>>>>> b640052a
using System.Linq;
using System.Runtime.CompilerServices;
using System.Text;
using Microsoft.Extensions.Primitives;
using Microsoft.Net.Http.Headers;

namespace Microsoft.AspNetCore.OutputCaching;
/// <summary>
/// Formats <see cref="OutputCacheEntry"/> instance to match structures supported by the <see cref="IOutputCacheStore"/> implementations.
/// </summary>
internal static class OutputCacheEntryFormatter
{
    private enum SerializationRevision
    {
        V1_Original = 1,
        V2_OriginalWithCommonHeaders = 2,
    }

    public static async ValueTask<OutputCacheEntry?> GetAsync(string key, IOutputCacheStore store, CancellationToken cancellationToken)
    {
        ArgumentNullException.ThrowIfNull(key);

        var content = await store.GetAsync(key, cancellationToken);

        if (content is null)
        {
            return null;
        }

        return Deserialize(content);
    }

    public static async ValueTask StoreAsync(string key, OutputCacheEntry value, HashSet<string>? tags, TimeSpan duration, IOutputCacheStore store, CancellationToken cancellationToken)
    {
        ArgumentNullException.ThrowIfNull(value);
        ArgumentNullException.ThrowIfNull(value.Body);
        ArgumentNullException.ThrowIfNull(value.Headers);

        var buffer = new RecyclableArrayBufferWriter<byte>();
        Serialize(buffer, value);

<<<<<<< HEAD
        string[] tagsArr = tags is { Count: > 0 } ? tags.ToArray() : Array.Empty<string>();
        await store.SetAsync(key, buffer.ToArray(), tagsArr, duration, cancellationToken);
        buffer.Dispose(); // this is intentionally not using "using"; only recycle on success, to avoid async code accessing shared buffers (esp. in cancellation)
=======
        if (value.Headers != null)
        {
            formatterEntry.Headers = new();
            foreach (var header in value.Headers)
            {
                formatterEntry.Headers.TryAdd(header.Key, header.Value.ToArray());
            }
        }

        using var bufferStream = new MemoryStream();

        Serialize(bufferStream, formatterEntry);

        if (!bufferStream.TryGetBuffer(out var segment))
        {
            segment = bufferStream.ToArray();
        }

        var payload = new ReadOnlySequence<byte>(segment.Array!, segment.Offset, segment.Count);
        if (store is IOutputCacheBufferStore bufferStore)
        {
            await bufferStore.SetAsync(key, payload, value.Tags, duration, cancellationToken);
        }
        else
        {
            // legacy API/in-proc: create an isolated right-sized byte[] for the payload
            await store.SetAsync(key, payload.ToArray(), value.Tags, duration, cancellationToken);
        }
>>>>>>> b640052a
    }

    // Format:
    // Serialization revision:
    //   7-bit encoded int
    // Creation date:
    //   Ticks: 7-bit encoded long
    //   Offset.TotalMinutes: 7-bit encoded long
    // Status code:
    //   7-bit encoded int
    // Headers:
    //   Headers count: 7-bit encoded int
    //   For each header:
    //     key name byte length: 7-bit encoded int
    //     UTF-8 encoded key name byte[]
    //     Values count: 7-bit encoded int
    //     For each header value:
    //       data byte length: 7-bit encoded int
    //       UTF-8 encoded byte[]
    // Body:
    //   Segments count: 7-bit encoded int
    //   For each segment:
    //     data byte length: 7-bit encoded int
    //     data byte[]
    // Tags:
    //   Tags count: 7-bit encoded int
    //   For each tag:
    //     data byte length: 7-bit encoded int
    //     UTF-8 encoded byte[]

    private static void Serialize(IBufferWriter<byte> output, OutputCacheEntry entry)
    {
        var writer = new FormatterBinaryWriter(output);

        // Serialization revision:
        //   7-bit encoded int
        writer.Write7BitEncodedInt((int)SerializationRevision.V2_OriginalWithCommonHeaders);

        // Creation date:
        //   Ticks: 7-bit encoded long
        //   Offset.TotalMinutes: 7-bit encoded long

        writer.Write7BitEncodedInt64(entry.Created.Ticks);
        writer.Write7BitEncodedInt64((long)entry.Created.Offset.TotalMinutes);

        // Status code:
        //   7-bit encoded int
        writer.Write7BitEncodedInt(entry.StatusCode);

        // Headers:
        //   Headers count: 7-bit encoded int

        writer.Write7BitEncodedInt(entry.Headers.Length);

        //   For each header:
        //     key name byte length: 7-bit encoded int
        //     UTF-8 encoded key name byte[]

        foreach (var header in entry.Headers.Span)
        {
            WriteCommonHeader(ref writer, header.Name);

            //     Values count: 7-bit encoded int
            var count = header.Value.Count;
            writer.Write7BitEncodedInt(count);

            //     For each header value:
            //       data byte length: 7-bit encoded int
            //       UTF-8 encoded byte[]
            for (int i = 0; i < count; i++)
            {
                WriteCommonHeader(ref writer, header.Value[i]);
            }
        }

        // Body:
        //   Bytes count: 7-bit encoded int
        //     data byte[]

        var body = entry.Body;
        if (body.IsEmpty)
        {
            writer.Write((byte)0);
        }
        else if (body.IsSingleSegment)
        {
            var span = body.FirstSpan;
            writer.Write7BitEncodedInt(span.Length);
            writer.WriteRaw(span);
        }
        else
        {
            writer.Write7BitEncodedInt(checked((int)body.Length));
            foreach (var segment in body)
            {
                writer.WriteRaw(segment.Span);
            }
        }

        writer.Flush();
    }

    static void WriteCommonHeader(ref FormatterBinaryWriter writer, string? value)
    {
        if (string.IsNullOrEmpty(value))
        {
            writer.Write((byte)0);
        }
        else
        {
            if (CommonHeadersLookup.TryGetValue(value, out int known))
            {
                writer.Write7BitEncodedInt((known << 1) | 1);
            }
            else
            {
                // use the length-prefixed UTF8 write in FormatterBinaryWriter,
                // but with a left-shift applied
                writer.Write(value, lengthShift: 1);
            }
        }
    }

    private static bool CanParseRevision(SerializationRevision revision, out bool useCommonHeaders)
    {
        switch (revision)
        {
            case SerializationRevision.V1_Original: // we don't actively expect this much, since only in-proc back-end was shipped
                useCommonHeaders = false;
                return true;
            case SerializationRevision.V2_OriginalWithCommonHeaders:
                useCommonHeaders = true;
                return true;
            default:
                // In future versions, also support the previous revision format.
                useCommonHeaders = default;
                return false;
        }
    }

    internal static OutputCacheEntry? Deserialize(ReadOnlyMemory<byte> content)
    {
        var reader = new FormatterBinaryReader(content);

        // Serialization revision:
        //   7-bit encoded int

        var revision = (SerializationRevision)reader.Read7BitEncodedInt();
        if (!CanParseRevision(revision, out var useCommonHeaders))
        {
            return null;
        }

        // Creation date:
        //   Ticks: 7-bit encoded long
        //   Offset.TotalMinutes: 7-bit encoded long

        var ticks = reader.Read7BitEncodedInt64();
        var offsetMinutes = reader.Read7BitEncodedInt64();

        var created = new DateTimeOffset(ticks, TimeSpan.FromMinutes(offsetMinutes));

        // Status code:
        //   7-bit encoded int

        var statusCode = reader.Read7BitEncodedInt();

        var result = new OutputCacheEntry(created, statusCode);

        // Headers:
        //   Headers count: 7-bit encoded int

        var headersCount = reader.Read7BitEncodedInt();

        //   For each header:
        //     key name byte length: 7-bit encoded int
        //     UTF-8 encoded key name byte[]
        //     Values count: 7-bit encoded int
        if (headersCount > 0)
        {
            var headerArr = ArrayPool<(string Name, StringValues Values)>.Shared.Rent(headersCount);

            for (var i = 0; i < headersCount; i++)
            {
                var key = useCommonHeaders ? ReadCommonHeader(ref reader) : reader.ReadString();
                StringValues value;
                var valuesCount = reader.Read7BitEncodedInt();
                //     For each header value:
                //       data byte length: 7-bit encoded int
                //       UTF-8 encoded byte[]
                switch (valuesCount)
                {
                    case < 0:
                        throw new InvalidOperationException();
                    case 0:
                        value = StringValues.Empty;
                        break;
                    case 1:
                        value = new(useCommonHeaders ? ReadCommonHeader(ref reader) : reader.ReadString());
                        break;
                    default:
                        var values = new string[valuesCount];

                        for (var j = 0; j < valuesCount; j++)
                        {
                            values[j] = useCommonHeaders ? ReadCommonHeader(ref reader) : reader.ReadString();
                        }
                        value = new(values);
                        break;
                }
                headerArr[i] = (key, value);
            }
            result.SetHeaders(new ReadOnlyMemory<(string Name, StringValues Values)>(headerArr, 0, headersCount));
        }

        if (revision == SerializationRevision.V1_Original)
        {
            // Body:
            //   Segments count: 7-bit encoded int

            var segmentsCount = reader.Read7BitEncodedInt();

            //   For each segment:
            //     data byte length: 7-bit encoded int
            //     data byte[]

            switch (segmentsCount)
            {
                case 0:
                    // nothing to do
                    break;
                case 1:
                    result.SetBody(new ReadOnlySequence<byte>(ReadSegment(ref reader)), recycleBuffers: false); // we're reusing the live payload buffers
                    break;
                case < 0:
                    throw new InvalidOperationException();
                default:
                    RecyclableReadOnlySequenceSegment first = RecyclableReadOnlySequenceSegment.Create(ReadSegment(ref reader), null), last = first;
                    for (int i = 1; i < segmentsCount; i++)
                    {
                        last = RecyclableReadOnlySequenceSegment.Create(ReadSegment(ref reader), last);
                    }
                    result.SetBody(new ReadOnlySequence<byte>(first, 0, last, last.Length), recycleBuffers: false);  // we're reusing the live payload buffers
                    break;
            }

            static ReadOnlyMemory<byte> ReadSegment(ref FormatterBinaryReader reader)
            {
                var segmentLength = reader.Read7BitEncodedInt();
                return reader.ReadBytesMemory(segmentLength);
            }

            // we can just stop reading, but: here's how we'd skip tags if we had to
            // (actually validate them in debug to prove reader)
#if DEBUG
            if (revision == SerializationRevision.V1_Original)
            {
                // Tags:
                //   Tags count: 7-bit encoded int

                var tagsCount = reader.Read7BitEncodedInt();
                if (tagsCount > 0)
                {
                    //   For each tag:
                    //     data byte length: 7-bit encoded int
                    //     UTF-8 encoded byte[]
                    for (var i = 0; i < tagsCount; i++)
                    {
                        reader.SkipString();
                    }
                }
            }
#endif
        }
        else
        {
            // Body:
            //   Bytes count: 7-bit encoded int

            var payloadLength = checked((int)reader.Read7BitEncodedInt64());
            if (payloadLength != 0)
            {   // since the reader only supports linear memory currently, read the entire chunk as a single piece
                result.SetBody(new(reader.ReadBytesMemory(payloadLength)), recycleBuffers: false); // we're reusing the live payload buffers
            }
        }

        Debug.Assert(reader.IsEOF, "should have read entire payload");
        return result;
    }

    private static string ReadCommonHeader(ref FormatterBinaryReader reader)
    {
        int preamble = reader.Read7BitEncodedInt();
        // LSB means "using common header/value"
        if ((preamble & 1) == 1)
        {
            // non-LSB is the index of the common header
            return CommonHeaders[preamble >> 1];
        }
        else
        {
            // non-LSB is the string length
            return reader.ReadString(preamble >> 1);
        }
    }

    static readonly string[] CommonHeaders = new string[]
    {
        // to remove values, use ""; DO NOT just remove the line, and do not re-order
        // NOTE: arbitrary common strings are fine - it doesn't all have to be headers
        HeaderNames.Accept,
        HeaderNames.AcceptCharset,
        HeaderNames.AcceptEncoding,
        HeaderNames.AcceptLanguage,
        HeaderNames.AcceptRanges,
        HeaderNames.AccessControlAllowCredentials,
        HeaderNames.AccessControlAllowHeaders,
        HeaderNames.AccessControlAllowMethods,
        HeaderNames.AccessControlAllowOrigin,
        HeaderNames.AccessControlExposeHeaders,
        HeaderNames.AccessControlMaxAge,
        HeaderNames.AccessControlRequestHeaders,
        HeaderNames.AccessControlRequestMethod,
        HeaderNames.Age,
        HeaderNames.Allow,
        HeaderNames.AltSvc,
        HeaderNames.Authorization,
        HeaderNames.Baggage,
        HeaderNames.CacheControl,
        HeaderNames.Connection,
        HeaderNames.ContentDisposition,
        HeaderNames.ContentEncoding,
        HeaderNames.ContentLanguage,
        HeaderNames.ContentLength,
        HeaderNames.ContentLocation,
        HeaderNames.ContentMD5,
        HeaderNames.ContentRange,
        HeaderNames.ContentSecurityPolicy,
        HeaderNames.ContentSecurityPolicyReportOnly,
        HeaderNames.ContentType,
        HeaderNames.CorrelationContext,
        HeaderNames.Cookie,
        HeaderNames.Date,
        HeaderNames.DNT,
        HeaderNames.ETag,
        HeaderNames.Expires,
        HeaderNames.Expect,
        HeaderNames.From,
        HeaderNames.Host,
        HeaderNames.KeepAlive,
        HeaderNames.IfMatch,
        HeaderNames.IfModifiedSince,
        HeaderNames.IfNoneMatch,
        HeaderNames.IfRange,
        HeaderNames.IfUnmodifiedSince,
        HeaderNames.LastModified,
        HeaderNames.Link,
        HeaderNames.Location,
        HeaderNames.MaxForwards,
        HeaderNames.Origin,
        HeaderNames.Pragma,
        HeaderNames.ProxyAuthenticate,
        HeaderNames.ProxyAuthorization,
        HeaderNames.ProxyConnection,
        HeaderNames.Range,
        HeaderNames.Referer,
        HeaderNames.RequestId,
        HeaderNames.RetryAfter,
        HeaderNames.Server,
        HeaderNames.StrictTransportSecurity,
        HeaderNames.TE,
        HeaderNames.Trailer,
        HeaderNames.TransferEncoding,
        HeaderNames.Translate,
        HeaderNames.TraceParent,
        HeaderNames.TraceState,
        HeaderNames.Vary,
        HeaderNames.Via,
        HeaderNames.Warning,
        HeaderNames.XContentTypeOptions,
        HeaderNames.XFrameOptions,
        HeaderNames.XPoweredBy,
        HeaderNames.XRequestedWith,
        HeaderNames.XUACompatible,
        HeaderNames.XXSSProtection,
        // additional MSFT headers
        "X-Rtag",
        "X-Vhost",

        // for Content-Type
        "text/html",
        "text/html; charset=utf-8",
        "text/html;charset=utf-8",
        "text/xml",
        "text/json",
        "application/x-binary",
        "image/svg+xml",
        "image/x-png",
        // for Accept-Encoding
        "gzip",
        "compress",
        "deflate",
        "br",
        "identity",
        "*",
        // for X-Frame-Options
        "SAMEORIGIN",
        "DENY",
        // for X-Content-Type
        "nosniff"

        // if you add new options here, you should rev the api version
    };

    private static readonly FrozenSet<string> IgnoredHeaders = FrozenSet.ToFrozenSet(new[] {
            HeaderNames.RequestId, HeaderNames.ContentLength, HeaderNames.Age
    }, StringComparer.OrdinalIgnoreCase, optimizeForReading: true);

    private static readonly FrozenDictionary<string, int> CommonHeadersLookup = BuildCommonHeadersLookup();

    static FrozenDictionary<string, int> BuildCommonHeadersLookup()
    {
        var arr = CommonHeaders;
        var pairs = new List<KeyValuePair<string, int>>(arr.Length);
        for (var i = 0; i < arr.Length; i++)
        {
            var header = arr[i];
            if (!string.IsNullOrWhiteSpace(header)) // omit null/empty values
            {
                pairs.Add(new(header, i));
            }
        }
        return FrozenDictionary.ToFrozenDictionary(pairs, StringComparer.OrdinalIgnoreCase, optimizeForReading: true);
    }

    internal static bool ShouldStoreHeader(string key) => !IgnoredHeaders.Contains(key);
}<|MERGE_RESOLUTION|>--- conflicted
+++ resolved
@@ -2,14 +2,9 @@
 // The .NET Foundation licenses this file to you under the MIT license.
 
 using System.Buffers;
-<<<<<<< HEAD
 using System.Collections.Frozen;
 using System.Diagnostics;
-=======
->>>>>>> b640052a
 using System.Linq;
-using System.Runtime.CompilerServices;
-using System.Text;
 using Microsoft.Extensions.Primitives;
 using Microsoft.Net.Http.Headers;
 
@@ -48,40 +43,20 @@
         var buffer = new RecyclableArrayBufferWriter<byte>();
         Serialize(buffer, value);
 
-<<<<<<< HEAD
         string[] tagsArr = tags is { Count: > 0 } ? tags.ToArray() : Array.Empty<string>();
         await store.SetAsync(key, buffer.ToArray(), tagsArr, duration, cancellationToken);
+
+        if (store is IOutputCacheBufferStore bufferStore)
+        {
+            await bufferStore.SetAsync(key, new(buffer.GetMemory()), tagsArr, duration, cancellationToken);
+        }
+        else
+        {
+            // legacy API/in-proc: create an isolated right-sized byte[] for the payload
+            await store.SetAsync(key, buffer.ToArray(), tagsArr, duration, cancellationToken);
+        }
+
         buffer.Dispose(); // this is intentionally not using "using"; only recycle on success, to avoid async code accessing shared buffers (esp. in cancellation)
-=======
-        if (value.Headers != null)
-        {
-            formatterEntry.Headers = new();
-            foreach (var header in value.Headers)
-            {
-                formatterEntry.Headers.TryAdd(header.Key, header.Value.ToArray());
-            }
-        }
-
-        using var bufferStream = new MemoryStream();
-
-        Serialize(bufferStream, formatterEntry);
-
-        if (!bufferStream.TryGetBuffer(out var segment))
-        {
-            segment = bufferStream.ToArray();
-        }
-
-        var payload = new ReadOnlySequence<byte>(segment.Array!, segment.Offset, segment.Count);
-        if (store is IOutputCacheBufferStore bufferStore)
-        {
-            await bufferStore.SetAsync(key, payload, value.Tags, duration, cancellationToken);
-        }
-        else
-        {
-            // legacy API/in-proc: create an isolated right-sized byte[] for the payload
-            await store.SetAsync(key, payload.ToArray(), value.Tags, duration, cancellationToken);
-        }
->>>>>>> b640052a
     }
 
     // Format:
